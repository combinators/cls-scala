--- conflicted
+++ resolved
@@ -169,17 +169,12 @@
               tgts.map((c, _))
             }.toSet
 
-<<<<<<< HEAD
-          (result + (target -> newProductions),
-            newProductions.toStream.flatMap(tgts => toRecursiveInhabitationTargets(tgts._2.toStream)))
-=======
           val newTargets: Stream[RecursiveInhabitationTarget] =
             recursiveTargets.values.flatMap { case tgtss =>
               tgtss.flatMap(tgts => toRecursiveInhabitationTargets(tgts.toStream))
             }.toStream
 
           (result + (target -> newProductions), newTargets)
->>>>>>> 1cc1075f
       }
     }
   }

--- conflicted
+++ resolved
@@ -2,13 +2,10 @@
 This version contains minor patches.
 - Method `removeEntriesWithArgument` is now non-final to allow logging in a debugger
   inheriting from `FiniteCombinatoryLogic`
-<<<<<<< HEAD
 - Various performance improvements
 - Method `addOption` of FiniteSubstitutionSpace` allows to add an allowed substitution,
   where previously the only way to allow substitutions was via per-variable kinding.
-=======
 - Some sbt/version updates, including migration of [shapeless-feat](https://github.com/combinators/shapeless-feat) to `combinators.org`
->>>>>>> dfe4c60f
 ### Version 2.0.0
 This is the first public release of cls-scala.
 The most notable changes to prior (internal development) versions are:
